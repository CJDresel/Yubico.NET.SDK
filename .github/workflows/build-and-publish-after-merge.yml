--- conflicted
+++ resolved
@@ -151,11 +151,7 @@
       - uses: actions/checkout@v4
 
       # Grab the just-built documentation artifact and inflate the archive at the expected location.
-<<<<<<< HEAD
-      - uses: actions/download-artifact@v3
-=======
       - uses: actions/download-artifact@v4
->>>>>>> 78fc2c16
         with:
           name: Documentation
           path: Yubico.YubiKey/docs/_site/
