# Copyright 2021 Yubico AB
#
# Licensed under the Apache License, Version 2.0 (the "License");
# you may not use this file except in compliance with the License.
# You may obtain a copy of the License at
#
#     http://www.apache.org/licenses/LICENSE-2.0
#
# Unless required by applicable law or agreed to in writing, software
# distributed under the License is distributed on an "AS IS" BASIS,
# WITHOUT WARRANTIES OR CONDITIONS OF ANY KIND, either express or implied.
# See the License for the specific language governing permissions and
# limitations under the License.

- name: Getting started
  items:
  - name: What is a YubiKey?
    href: getting-started/what-is-a-yubikey.md
  - name: Overview of the SDK
    href: getting-started/overview-of-sdk.md
  - name: How to install
    href: getting-started/how-to-install.md
  - name: Running the SDK on Linux
    href: getting-started/running-on-linux.md
  - name: What's new in the SDK?
    href: getting-started/whats-new.md

- name: YubiKey reference
  items:
  - name: Physical interfaces
    href: yubikey-reference/transports/overview.md
  - name: APDUs
    href: yubikey-reference/apdu.md

- name: SDK programming guide
  items:
  - name: Making a connection
    href: sdk-programming-guide/making-a-connection.md
  - name: Threads
    href: sdk-programming-guide/threads.md
  - name: Delegates (callbacks) in the SDK
    href: sdk-programming-guide/delegates-in-sdk.md
  - name: The KeyCollector and alternatives
    href: sdk-programming-guide/key-collector.md
  - name: Providing alternate cryptographic implementations
    href: sdk-programming-guide/alternate-crypto.md
  - name: Sensitive data
    href: sdk-programming-guide/sensitive-data.md
  - name: Secure Channel Protocol 3 (SCP03)
    href: sdk-programming-guide/secure-channel-protocol-3.md
  - name: Commands
    href: sdk-programming-guide/commands.md
  - name: Device notifications
    href: sdk-programming-guide/device-notifications.md

- name: "Application: OTP"
  homepage: application-otp/otp-overview.md
  items:
  - name: Concepts
    items:
    - name: OTP application
      href: application-otp/application-concepts-overview.md
      items:
      - name: Slots
        href: application-otp/slots.md
      - name: YubiKey-host device communication
        href: application-otp/hid.md
      - name: Modified hexadecimal encoding (ModHex)
        href: application-otp/modhex.md
    - name: Configurations
      href: application-otp/configuration-concepts-overview.md
      items:
      - name: Yubico OTP
        href: application-otp/yubico-otp.md
      - name: OATH HOTP
        href: application-otp/hotp.md
      - name: Static passwords
        href: application-otp/static-password.md
      - name: Challenge-response
        href: application-otp/challenge-response.md
      - name: NDEF
        href: application-otp/ndef.md
  - name: How-to Guides
    items:
    - name: How to program a slot with a Yubico OTP credential
      href: application-otp/how-to-program-a-yubico-otp-credential.md
    - name: How to program a slot with a challenge-response credential
      href: application-otp/how-to-program-a-challenge-response-credential.md
    - name: How to calculate a response code for a challenge-response credential
      href: application-otp/how-to-calculate-a-challenge-response-code.md
    - name: How to program a slot with a static password
      href: application-otp/how-to-program-a-static-password.md
    - name: How to configure NDEF to use a slot to generate an OTP
      href: application-otp/how-to-configure-ndef.md
    - name: How to read NDEF information
      href: application-otp/how-to-read-ndef-information.md
    - name: How to retrieve a slot's status
      href: application-otp/how-to-retrieve-slot-status.md
    - name: How to update slot settings
      href: application-otp/how-to-update-slot-settings.md
    - name: How to delete a slot's configuration
      href: application-otp/how-to-delete-a-slot-configuration.md
    - name: How to swap slot configurations
      href: application-otp/how-to-swap-slot-configs.md
  - name: OTP commands and APDUs
    href: application-otp/otp-commands.md
    items:
    - name: Configure slot
      href: application-otp/commands-configure-slot.md
    - name: Update slot
      href: application-otp/commands-update-slot.md
    - name: Swap slot configurations
      href: application-otp/commands-swap-slots.md
    - name: Program NDEF
      href: application-otp/commands-program-ndef.md
    - name: Get serial number
      href: application-otp/commands-get-serial.md
    - name: Update scan-code map
      href: application-otp/commands-update-scan-code-map.md
    - name: Get device information
      href: application-otp/commands-get-device-info.md
    - name: Query FIPS mode
      href: application-otp/commands-query-fips-mode.md
    - name: Challenge-response
      href: application-otp/commands-challenge-response.md
    - name: Read status
      href: application-otp/commands-read-status.md
    - name: Read NDEF payload
      href: application-otp/commands-read-ndef.md

- name: "Application: OATH"
  homepage: application-oath/oath-overview.md
  items:
  - name: Overview
    href: application-oath/oath-overview.md
  - name: OATH credentials
    href: application-oath/oath-credentials.md
  - name: OATH session APIs
    href: application-oath/oath-session.md
  - name: Protecting the OATH application with a password
    href: application-oath/oath-password.md
  - name: Building a basic authenticator
    href: application-oath/oath-use-case.md
  - name: URI string format
    href: application-oath/uri-string-format.md
  - name: How to back up credentials
    href: application-oath/oath-backup-credentials.md
  - name: Commands
    items:
    - name: OATH commands and APDUs
      href: application-oath/oath-commands.md

- name: "Application: PIV"
  homepage: application-piv/piv-overview.md
  items:
  - name: Slots
    href: application-piv/slots.md
  - name: PIN, PUK, and management key
    href: application-piv/pin-puk-mgmt-key.md
  - name: Access control
    href: application-piv/access-control.md
  - name: PIN-only mode
    href: application-piv/pin-only.md
  - name: PIN and touch policy
    href: application-piv/pin-touch-policies.md
  - name: Keeping track of slot contents
    href: application-piv/keeping-track.md
  - name: Attestation statements
    href: application-piv/attestation.md
  - name: Building a cert request
    href: application-piv/cert-request.md
  - name: Maximum certificate sizes
    href: application-piv/cert-size.md
  - name: ECDSA signatures
    href: application-piv/ecdsa-signatures.md
  - name: EC Diffie-Hellman key agreement
    href: application-piv/key-agreement.md
  - name: Public keys
    href: application-piv/public-keys.md
  - name: Private keys
    href: application-piv/private-keys.md
  - name: GET and PUT DATA
    href: application-piv/get-and-put-data.md
  - name: Data objects
    href: application-piv/piv-objects.md
  - name: Migrating from SmartCard.NET
    href: application-piv/migrate-smartcardnet.md
  - name: Commands
    items:
    - name: PIV commands
      href: application-piv/commands.md
    - name: APDU reference
      items:
      - name: Attest
        href: application-piv/apdu/attest.md
      - name: "Authenticate: decrypt"
        href: application-piv/apdu/auth-decrypt.md
      - name: "Authenticate: key agreement"
        href: application-piv/apdu/auth-key-agree.md
      - name: "Authenticate: management key"
        href: application-piv/apdu/auth-mgmt.md
      - name: "Authenticate: sign"
        href: application-piv/apdu/auth-sign.md
      - name: "Change ref"
        href: application-piv/apdu/change-ref.md
      - name: "Generate key-pair"
        href: application-piv/apdu/generate-pair.md
      - name: "Get data"
        href: application-piv/apdu/get-data.md
      - name: "Import key"
        href: application-piv/apdu/import-asym.md
      - name: "Metadata"
        href: application-piv/apdu/metadata.md
      - name: "Put data"
        href: application-piv/apdu/put-data.md
      - name: "Reset"
        href: application-piv/apdu/reset-piv.md
      - name: "Reset retry (recover the PIN)"
        href: application-piv/apdu/reset-retry.md
      - name: "Get serial number"
        href: application-piv/apdu/serial.md
      - name: "Set management key"
        href: application-piv/apdu/set-mgmt-key.md
      - name: "Set PIN retries"
        href: application-piv/apdu/set-pin-retries.md
      - name: "Verify PIN"
        href: application-piv/apdu/verify.md
      - name: "Get firmware version"
        href: application-piv/apdu/version.md

- name: "Application: FIDO U2F"
  homepage: application-u2f/fido-u2f-overview.md
  items:
  - name: How FIDO U2F works
    href: application-u2f/how-u2f-works.md
  - name: The FIDO U2F PIN
    href: application-u2f/u2f-pin.md
  - name: FIDO U2F and FIPS
    href: application-u2f/fips-mode.md
  - name: Resetting the FIDO U2F application
    href: application-u2f/u2f-reset.md
  - name: Commands
    items:
    - name: FIDO U2F commands
      href: application-u2f/u2f-commands.md
    - name: APDU reference
      items:
      - name: Echo
        href: application-u2f/apdu/echo-cmd.md
      - name: Get device info
        href: application-u2f/apdu/get-device-info.md
      - name: Set device info
        href: application-u2f/apdu/set-device-info.md
      - name: Set legacy device config
        href: application-u2f/apdu/set-legacy-device-config.md
      - name: Get protocol version
        href: application-u2f/apdu/get-protocol-version.md
      - name: Verify FIPS mode
        href: application-u2f/apdu/verify-fips.md
      - name: Set PIN
        href: application-u2f/apdu/set-pin.md
      - name: Verify PIN
        href: application-u2f/apdu/verify-pin.md
      - name: Register
        href: application-u2f/apdu/register.md
      - name: Authenticate
        href: application-u2f/apdu/authenticate.md
      - name: Reset
        href: application-u2f/apdu/reset.md

<<<<<<< HEAD
- name: "Application: YubiHSM Auth"
  homepage: application-yubihsm-auth/yubihsm-auth-overview.md
  items:
  - name: YubiHSM Auth commands
    href: application-yubihsm-auth/commands/yubihsm-auth-commands.md
    items:
    - name: APDU reference
      items:
      - name: List credentials
        href: application-yubihsm-auth/commands/apdu/list-credentials.md
=======
- name: "Application: FIDO2"
  homepage: application-fido2/fido2-overview.md
  items:
  - name: Commands
    items:
    - name: FIDO2 commands
      href: application-fido2/fido2-commands.md
    - name: APDU reference
      items:
      - name: Version
        href: application-fido2/apdu/version.md
>>>>>>> ea4bc4b4

- name: "Supporting routines"
  homepage: support/support-overview.md
  items:
  - name: TLV
    href: support/support-tlv.md
  - name: Attacks on RSA decryption and mitigation
    href: support/rsa-unpad.md<|MERGE_RESOLUTION|>--- conflicted
+++ resolved
@@ -268,18 +268,6 @@
       - name: Reset
         href: application-u2f/apdu/reset.md
 
-<<<<<<< HEAD
-- name: "Application: YubiHSM Auth"
-  homepage: application-yubihsm-auth/yubihsm-auth-overview.md
-  items:
-  - name: YubiHSM Auth commands
-    href: application-yubihsm-auth/commands/yubihsm-auth-commands.md
-    items:
-    - name: APDU reference
-      items:
-      - name: List credentials
-        href: application-yubihsm-auth/commands/apdu/list-credentials.md
-=======
 - name: "Application: FIDO2"
   homepage: application-fido2/fido2-overview.md
   items:
@@ -291,7 +279,17 @@
       items:
       - name: Version
         href: application-fido2/apdu/version.md
->>>>>>> ea4bc4b4
+
+- name: "Application: YubiHSM Auth"
+  homepage: application-yubihsm-auth/yubihsm-auth-overview.md
+  items:
+  - name: YubiHSM Auth commands
+    href: application-yubihsm-auth/commands/yubihsm-auth-commands.md
+    items:
+    - name: APDU reference
+      items:
+      - name: List credentials
+        href: application-yubihsm-auth/commands/apdu/list-credentials.md
 
 - name: "Supporting routines"
   homepage: support/support-overview.md
