--- conflicted
+++ resolved
@@ -23,11 +23,7 @@
 {
     internal static class GetDeviceInfoResponseHelper
     {
-<<<<<<< HEAD
-        private static readonly Logger _logger = Log.GetLogger();
-=======
         private static readonly ILogger Logger = Log.GetLogger(typeof(GetDeviceInfoResponseHelper).FullName!);
->>>>>>> 443e7c7d
 
         /// <summary>
         /// Attempts to create a dictionary from a TLV-encoded byte array by parsing and extracting tag-value pairs.
@@ -39,7 +35,7 @@
         {
             if (tlvData.IsEmpty)
             {
-                _logger.LogWarning("ResponseAPDU data was empty!");
+                Logger.LogWarning("ResponseAPDU data was empty!");
                 return null;
             }
 
@@ -49,7 +45,7 @@
             int tlvDataLength = tlvData.Span[0];
             if (tlvDataLength == 0 || 1 + tlvDataLength > tlvData.Length)
             {
-                _logger.LogWarning("TLV Data length was out of expected ranges. {Length}", tlvDataLength);
+                Logger.LogWarning("TLV Data length was out of expected ranges. {Length}", tlvDataLength);
                 return null;
             }
 
