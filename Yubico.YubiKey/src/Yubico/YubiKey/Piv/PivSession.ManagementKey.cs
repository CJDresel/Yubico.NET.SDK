--- conflicted
+++ resolved
@@ -72,8 +72,8 @@
         public AuthenticateManagementKeyResult ManagementKeyAuthenticationResult { get; private set; }
 
         private PivAlgorithm DefaultManagementKeyAlgorithm =>
-            _yubiKeyDevice.HasFeature(YubiKeyFeature.PivAesManagementKey) &&
-            _yubiKeyDevice.FirmwareVersion >= FirmwareVersion.V5_7_0
+            YubiKey.HasFeature(YubiKeyFeature.PivAesManagementKey) &&
+            YubiKey.FirmwareVersion >= FirmwareVersion.V5_7_0
                 ? PivAlgorithm.Aes192
                 : PivAlgorithm.TripleDes;
 
@@ -657,12 +657,7 @@
         /// </exception>
         public bool TryChangeManagementKey(PivTouchPolicy touchPolicy, PivAlgorithm newKeyAlgorithm)
         {
-<<<<<<< HEAD
             Logger.LogInformation("Try to change the management key, touch policy = {TouchPolicy}, algorithm = {PivALgorithm}.",
-=======
-            _log.LogInformation(
-                "Try to change the management key, touch policy = {TouchPolicy}, algorithm = {PivALgorithm}.",
->>>>>>> 1b5578a3
                 touchPolicy.ToString(), newKeyAlgorithm.ToString());
 
             CheckManagementKeyAlgorithm(newKeyAlgorithm, true);
@@ -772,12 +767,7 @@
         /// </exception>
         public void ChangeManagementKey(PivTouchPolicy touchPolicy, PivAlgorithm newKeyAlgorithm)
         {
-<<<<<<< HEAD
             Logger.LogInformation("Change the management key, touch policy = {TouchPolicy}, algorithm = {PivAlgorithm}.",
-=======
-            _log.LogInformation(
-                "Change the management key, touch policy = {TouchPolicy}, algorithm = {PivAlgorithm}.",
->>>>>>> 1b5578a3
                 touchPolicy.ToString(), newKeyAlgorithm.ToString());
 
             if (TryChangeManagementKey(touchPolicy, newKeyAlgorithm) == false)
@@ -930,76 +920,12 @@
                     return true;
                 }
 
-<<<<<<< HEAD
                 Logger.LogInformation($"Failed to set management key. Message: {response.StatusMessage}");
-
-=======
-                _log.LogInformation($"Failed to set management key. Message: {response.StatusMessage}");
->>>>>>> 1b5578a3
             }
 
             return false;
         }
 
-<<<<<<< HEAD
-        // Verify that and that the given algorithm is allowed.
-        // If checkMode is true, also check that the PIN-only mode is None.
-        // This is called by methods that set PIN-only mode or change the mgmt
-        // key.
-        // The algorithm can only be 3DES or AES, and it can only be AES if the
-        // YubiKey is 5.4.2 or later.
-        // It is not allowed to change the mgmt key if it is PIN-only, so those
-        // methods that change, will check the mode as well (they will pass true
-        // as the checkMode arg).
-        // If setting PIN-only, then the mode is not an issue, so don't check
-        // (pass false as the checkMode arg).
-        // If everything is fine, return, otherwise throw an exception.
-        private void CheckManagementKeyAlgorithm(PivAlgorithm algorithm, bool checkMode)
-        {
-            if (checkMode)
-            {
-                var pinOnlyMode = GetPinOnlyMode();
-                if (pinOnlyMode.HasFlag(PivPinOnlyMode.PinProtected) ||
-                    pinOnlyMode.HasFlag(PivPinOnlyMode.PinDerived))
-                {
-                    throw new InvalidOperationException(
-                        string.Format(
-                            CultureInfo.CurrentCulture,
-                            ExceptionMessages.MgmtKeyCannotBeChanged));
-                }
-            }
-
-            bool isValid = false;
-
-            switch (algorithm)
-            {
-                case PivAlgorithm.TripleDes:
-                    isValid = true;
-
-                    break;
-
-                case PivAlgorithm.Aes128:
-                case PivAlgorithm.Aes192:
-                case PivAlgorithm.Aes256:
-                    isValid = YubiKey.HasFeature(YubiKeyFeature.PivAesManagementKey);
-
-                    break;
-
-                default:
-                    break;
-            }
-
-            if (!isValid)
-            {
-                throw new ArgumentException(
-                    string.Format(
-                        CultureInfo.CurrentCulture,
-                        ExceptionMessages.UnsupportedAlgorithm));
-            }
-        }
-
-=======
->>>>>>> 1b5578a3
         // This is the actual Try code, shared by both TryAuth and TryChange.
         // The caller provides a KeyEntryData object set with the appropriate
         // request:
@@ -1090,7 +1016,7 @@
 
         private PivAlgorithm GetManagementKeyAlgorithm()
         {
-            if (!_yubiKeyDevice.HasFeature(YubiKeyFeature.PivMetadata))
+            if (!YubiKey.HasFeature(YubiKeyFeature.PivMetadata))
             {
                 // Assume default for version
                 return DefaultManagementKeyAlgorithm;
@@ -1149,9 +1075,9 @@
                 pa switch
                 {
                     PivAlgorithm.TripleDes => true, // Default for keys below fw version 5.7
-                    PivAlgorithm.Aes128 => _yubiKeyDevice.HasFeature(YubiKeyFeature.PivAesManagementKey),
-                    PivAlgorithm.Aes192 => _yubiKeyDevice.HasFeature(YubiKeyFeature.PivAesManagementKey),
-                    PivAlgorithm.Aes256 => _yubiKeyDevice.HasFeature(YubiKeyFeature.PivAesManagementKey),
+                    PivAlgorithm.Aes128 => YubiKey.HasFeature(YubiKeyFeature.PivAesManagementKey),
+                    PivAlgorithm.Aes192 => YubiKey.HasFeature(YubiKeyFeature.PivAesManagementKey),
+                    PivAlgorithm.Aes256 => YubiKey.HasFeature(YubiKeyFeature.PivAesManagementKey),
                     _ => false
                 };
         }
